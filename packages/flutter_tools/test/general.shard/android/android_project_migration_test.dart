// Copyright 2014 The Flutter Authors. All rights reserved.
// Use of this source code is governed by a BSD-style license that can be
// found in the LICENSE file.

import 'package:file/file.dart';
import 'package:file/memory.dart';
<<<<<<< HEAD
import 'package:flutter_tools/src/android/android_sdk.dart';
=======
>>>>>>> 12fccda5
import 'package:flutter_tools/src/android/android_studio.dart';
import 'package:flutter_tools/src/android/gradle_utils.dart';
import 'package:flutter_tools/src/android/migrations/android_studio_java_gradle_conflict_migration.dart';
import 'package:flutter_tools/src/android/migrations/top_level_gradle_build_file_migration.dart';
import 'package:flutter_tools/src/base/logger.dart';
<<<<<<< HEAD
import 'package:flutter_tools/src/base/os.dart';
import 'package:flutter_tools/src/base/platform.dart';
import 'package:flutter_tools/src/base/process.dart';
=======
>>>>>>> 12fccda5
import 'package:flutter_tools/src/base/version.dart';
import 'package:flutter_tools/src/project.dart';
import 'package:test/fake.dart';

import '../../src/common.dart';
import '../../src/context.dart';
import '../../src/fakes.dart';

const String otherGradleVersionWrapper = r'''
distributionBase=GRADLE_USER_HOME
distributionPath=wrapper/dists
distributionUrl=https\://services.gradle.org/distributions/gradle-6.6-all.zip
zipStoreBase=GRADLE_USER_HOME
zipStorePath=wrapper/dists
''';

const String gradleWrapperToMigrate = r'''
distributionBase=GRADLE_USER_HOME
distributionPath=wrapper/dists
distributionUrl=https\://services.gradle.org/distributions/gradle-6.7-all.zip
zipStoreBase=GRADLE_USER_HOME
zipStorePath=wrapper/dists
''';

const String gradleWrapperToMigrateTo = r'''
distributionBase=GRADLE_USER_HOME
distributionPath=wrapper/dists
distributionUrl=https\://services.gradle.org/distributions/gradle-7.6.1-all.zip
zipStoreBase=GRADLE_USER_HOME
zipStorePath=wrapper/dists
''';

final Version androidStudioDolphin = Version(2021, 3, 1);

const Version _javaVersion17 = Version.withText(17, 0, 2, 'openjdk 17.0.2');
const Version _javaVersion16 = Version.withText(16, 0, 2, 'openjdk 16.0.2');

const String otherGradleVersionWrapper = r'''
distributionBase=GRADLE_USER_HOME
distributionPath=wrapper/dists
distributionUrl=https\://services.gradle.org/distributions/gradle-6.6-all.zip
zipStoreBase=GRADLE_USER_HOME
zipStorePath=wrapper/dists
''';

const String gradleWrapperToMigrate = r'''
distributionBase=GRADLE_USER_HOME
distributionPath=wrapper/dists
distributionUrl=https\://services.gradle.org/distributions/gradle-6.7-all.zip
zipStoreBase=GRADLE_USER_HOME
zipStorePath=wrapper/dists
''';

const String gradleWrapperToMigrateTo = r'''
distributionBase=GRADLE_USER_HOME
distributionPath=wrapper/dists
distributionUrl=https\://services.gradle.org/distributions/gradle-7.6.1-all.zip
zipStoreBase=GRADLE_USER_HOME
zipStorePath=wrapper/dists
''';

final Version androidStudioDolphin = Version(2021, 3, 1);

void main() {
  group('Android migration', () {
    group('migrate the Gradle "clean" task to lazy declaration', () {
      late MemoryFileSystem memoryFileSystem;
      late BufferLogger bufferLogger;
      late FakeAndroidProject project;
      late File topLevelGradleBuildFile;

      setUp(() {
        memoryFileSystem = MemoryFileSystem.test();
        bufferLogger = BufferLogger.test();
        project = FakeAndroidProject(
          root: memoryFileSystem.currentDirectory.childDirectory('android')..createSync(),
        );
        topLevelGradleBuildFile = project.hostAppGradleRoot.childFile('build.gradle');
      });

      testUsingContext('skipped if files are missing', () {
        final TopLevelGradleBuildFileMigration androidProjectMigration = TopLevelGradleBuildFileMigration(
          project,
          bufferLogger,
        );
        androidProjectMigration.migrate();
        expect(topLevelGradleBuildFile.existsSync(), isFalse);
        expect(bufferLogger.traceText, contains('Top-level Gradle build file not found, skipping migration of task "clean".'));
      });

      testUsingContext('skipped if nothing to upgrade', () {
        topLevelGradleBuildFile.writeAsStringSync('''
tasks.register("clean", Delete) {
  delete rootProject.buildDir
}
        ''');

        final TopLevelGradleBuildFileMigration androidProjectMigration = TopLevelGradleBuildFileMigration(
          project,
          bufferLogger,
        );
        final DateTime previousLastModified = topLevelGradleBuildFile.lastModifiedSync();
        androidProjectMigration.migrate();

        expect(topLevelGradleBuildFile.lastModifiedSync(), previousLastModified);
      });

      testUsingContext('top-level build.gradle is migrated', () {
        topLevelGradleBuildFile.writeAsStringSync('''
task clean(type: Delete) {
    delete rootProject.buildDir
}
''');

        final TopLevelGradleBuildFileMigration androidProjectMigration = TopLevelGradleBuildFileMigration(
          project,
          bufferLogger,
        );
        androidProjectMigration.migrate();

        expect(bufferLogger.traceText, contains('Migrating "clean" Gradle task to lazy declaration style.'));
        expect(topLevelGradleBuildFile.readAsStringSync(), equals('''
tasks.register("clean", Delete) {
    delete rootProject.buildDir
}
'''));
      });
    });

    group('migrate the gradle version to one that does not conflict with the '
        'Android Studio-provided java version', () {
      late MemoryFileSystem memoryFileSystem;
      late BufferLogger bufferLogger;
      late FakeAndroidProject project;
      late File gradleWrapperPropertiesFile;

      setUp(() {
        memoryFileSystem = MemoryFileSystem.test();
        bufferLogger = BufferLogger.test();
        project = FakeAndroidProject(
          root: memoryFileSystem.currentDirectory.childDirectory('android')..createSync(),
        );
        project.hostAppGradleRoot.childDirectory(gradleDirectoryName)
            .childDirectory(gradleWrapperDirectoryName)
            .createSync(recursive: true);
        gradleWrapperPropertiesFile = project.hostAppGradleRoot
            .childDirectory(gradleDirectoryName)
            .childDirectory(gradleWrapperDirectoryName)
            .childFile(gradleWrapperPropertiesFilename);
      });

      testWithoutContext('skipped if files are missing', () {
        final AndroidStudioJavaGradleConflictMigration migration = AndroidStudioJavaGradleConflictMigration(
<<<<<<< HEAD
          bufferLogger,
          project: project,
          androidStudio: FakeAndroidStudio(version: androidStudioDolphin),
          fileSystem: FakeFileSystem(),
          processUtils: FakeProcessUtils(),
          platform: FakePlatform(),
          os: FakeOperatingSystemUtils(),
          androidSdk: FakeAndroidSdk(javaVersion: '17'),
=======
          java: FakeJava(version: _javaVersion17),
          bufferLogger,
          project: project,
          androidStudio: FakeAndroidStudio(version: androidStudioDolphin),
>>>>>>> 12fccda5
        );
        migration.migrate();
        expect(gradleWrapperPropertiesFile.existsSync(), isFalse);
        expect(bufferLogger.traceText, contains(gradleWrapperNotFound));
      });


      testWithoutContext('skipped if android studio is null', () {
        final AndroidStudioJavaGradleConflictMigration migration = AndroidStudioJavaGradleConflictMigration(
<<<<<<< HEAD
          bufferLogger,
          project: project,
          fileSystem: FakeFileSystem(),
          processUtils: FakeProcessUtils(),
          platform: FakePlatform(),
          os: FakeOperatingSystemUtils(),
          androidSdk: FakeAndroidSdk(javaVersion: '17'),
=======
          java: FakeJava(version: _javaVersion17),
          bufferLogger,
          project: project,
>>>>>>> 12fccda5
        );
        gradleWrapperPropertiesFile.writeAsStringSync(gradleWrapperToMigrate);
        migration.migrate();
        expect(bufferLogger.traceText, contains(androidStudioNotFound));
        expect(gradleWrapperPropertiesFile.readAsStringSync(),
            gradleWrapperToMigrate);
      });

      testWithoutContext('skipped if android studio version is null', () {
        final AndroidStudioJavaGradleConflictMigration migration = AndroidStudioJavaGradleConflictMigration(
<<<<<<< HEAD
          bufferLogger,
          project: project,
          androidStudio: FakeAndroidStudio(version: null),
          fileSystem: FakeFileSystem(),
          processUtils: FakeProcessUtils(),
          platform: FakePlatform(),
          os: FakeOperatingSystemUtils(),
          androidSdk: FakeAndroidSdk(javaVersion: '17'),
=======
          java: FakeJava(version: _javaVersion17),
          bufferLogger,
          project: project,
          androidStudio: FakeAndroidStudio(version: null),
>>>>>>> 12fccda5
        );
        gradleWrapperPropertiesFile.writeAsStringSync(gradleWrapperToMigrate);
        migration.migrate();
        expect(bufferLogger.traceText, contains(androidStudioNotFound));
        expect(gradleWrapperPropertiesFile.readAsStringSync(),
            gradleWrapperToMigrate);
      });

      testWithoutContext('skipped if error is encountered in migrate()', () {
        final AndroidStudioJavaGradleConflictMigration migration = AndroidStudioJavaGradleConflictMigration(
<<<<<<< HEAD
          bufferLogger,
          project: project,
          androidStudio: FakeAndroidStudio(version: androidStudioFlamingo),
          fileSystem: FakeFileSystem(),
          processUtils: FakeProcessUtils(),
          platform: FakePlatform(),
          os: FakeOperatingSystemUtils(),
          androidSdk: FakeErroringAndroidSdk(),
=======
          java: FakeErroringJava(),
          bufferLogger,
          project: project,
          androidStudio: FakeAndroidStudio(version: androidStudioFlamingo),
>>>>>>> 12fccda5
        );
        gradleWrapperPropertiesFile.writeAsStringSync(gradleWrapperToMigrate);
        migration.migrate();
        expect(bufferLogger.traceText, contains(errorWhileMigrating));
        expect(gradleWrapperPropertiesFile.readAsStringSync(),
            gradleWrapperToMigrate);
      });

      testWithoutContext('skipped if android studio version is less than flamingo', () {
        final AndroidStudioJavaGradleConflictMigration migration = AndroidStudioJavaGradleConflictMigration(
<<<<<<< HEAD
          bufferLogger,
          project: project,
          androidStudio: FakeAndroidStudio(version: androidStudioDolphin),
          fileSystem: FakeFileSystem(),
          processUtils: FakeProcessUtils(),
          platform: FakePlatform(),
          os: FakeOperatingSystemUtils(),
          androidSdk: FakeAndroidSdk(javaVersion: '17'),
=======
          java: FakeJava(),
          bufferLogger,
          project: project,
          androidStudio: FakeAndroidStudio(version: androidStudioDolphin),
>>>>>>> 12fccda5
        );
        gradleWrapperPropertiesFile.writeAsStringSync(gradleWrapperToMigrate);
        migration.migrate();
        expect(gradleWrapperPropertiesFile.readAsStringSync(), gradleWrapperToMigrate);
        expect(bufferLogger.traceText, contains(androidStudioVersionBelowFlamingo));
      });

      testWithoutContext('skipped if bundled java version is less than 17', () {
        final AndroidStudioJavaGradleConflictMigration migration = AndroidStudioJavaGradleConflictMigration(
<<<<<<< HEAD
          bufferLogger,
          project: project,
          androidStudio: FakeAndroidStudio(version: androidStudioFlamingo),
          fileSystem: FakeFileSystem(),
          processUtils: FakeProcessUtils(),
          platform: FakePlatform(),
          os: FakeOperatingSystemUtils(),
          androidSdk: FakeAndroidSdk(javaVersion: '16'),
=======
          java: FakeJava(version: _javaVersion16),
          bufferLogger,
          project: project,
          androidStudio: FakeAndroidStudio(version: androidStudioFlamingo),
>>>>>>> 12fccda5
        );
        gradleWrapperPropertiesFile.writeAsStringSync(gradleWrapperToMigrate);
        migration.migrate();
        expect(gradleWrapperPropertiesFile.readAsStringSync(), gradleWrapperToMigrate);
        expect(bufferLogger.traceText, contains(javaVersionNot17));
      });

      testWithoutContext('nothing is changed if gradle version not one that was '
          'used by flutter create', () {
        final AndroidStudioJavaGradleConflictMigration migration = AndroidStudioJavaGradleConflictMigration(
<<<<<<< HEAD
          bufferLogger,
          project: project,
          androidStudio: FakeAndroidStudio(version: androidStudioFlamingo),
          fileSystem: FakeFileSystem(),
          processUtils: FakeProcessUtils(),
          platform: FakePlatform(),
          os: FakeOperatingSystemUtils(),
          androidSdk: FakeAndroidSdk(javaVersion: '17'),
=======
          java: FakeJava(version: _javaVersion17),
          bufferLogger,
          project: project,
          androidStudio: FakeAndroidStudio(version: androidStudioFlamingo),
>>>>>>> 12fccda5
        );
        gradleWrapperPropertiesFile.writeAsStringSync(otherGradleVersionWrapper);
        migration.migrate();
        expect(gradleWrapperPropertiesFile.readAsStringSync(), otherGradleVersionWrapper);
        expect(bufferLogger.traceText, isEmpty);
      });

      testWithoutContext('change is made with one of the specific gradle versions'
          ' we migrate for', () {
        final AndroidStudioJavaGradleConflictMigration migration = AndroidStudioJavaGradleConflictMigration(
<<<<<<< HEAD
          bufferLogger,
          project: project,
          androidStudio: FakeAndroidStudio(version: androidStudioFlamingo),
          fileSystem: FakeFileSystem(),
          processUtils: FakeProcessUtils(),
          platform: FakePlatform(),
          os: FakeOperatingSystemUtils(),
          androidSdk: FakeAndroidSdk(javaVersion: '17'),
=======
          java: FakeJava(version: _javaVersion17),
          bufferLogger,
          project: project,
          androidStudio: FakeAndroidStudio(version: androidStudioFlamingo),
>>>>>>> 12fccda5
        );
        gradleWrapperPropertiesFile.writeAsStringSync(gradleWrapperToMigrate);
        migration.migrate();
        expect(gradleWrapperPropertiesFile.readAsStringSync(), gradleWrapperToMigrateTo);
        expect(bufferLogger.statusText, contains('Conflict detected between '
            'Android Studio Java version and Gradle version, upgrading Gradle '
            'version from 6.7 to $gradleVersion7_6_1.'));
      });

      testWithoutContext('change is not made when opt out flag is set', () {
        final AndroidStudioJavaGradleConflictMigration migration = AndroidStudioJavaGradleConflictMigration(
<<<<<<< HEAD
          bufferLogger,
          project: project,
          androidStudio: FakeAndroidStudio(version: androidStudioFlamingo),
          fileSystem: FakeFileSystem(),
          processUtils: FakeProcessUtils(),
          platform: FakePlatform(),
          os: FakeOperatingSystemUtils(),
          androidSdk: FakeAndroidSdk(javaVersion: '17'),
=======
          java: FakeJava(version: _javaVersion17),
          bufferLogger,
          project: project,
          androidStudio: FakeAndroidStudio(version: androidStudioFlamingo),
>>>>>>> 12fccda5
        );
        gradleWrapperPropertiesFile.writeAsStringSync(gradleWrapperToMigrate + optOutFlag);
        migration.migrate();
        expect(gradleWrapperPropertiesFile.readAsStringSync(), gradleWrapperToMigrate + optOutFlag);
        expect(bufferLogger.traceText, contains(optOutFlagEnabled));
      });
    });
  });
}

class FakeAndroidProject extends Fake implements AndroidProject {
  FakeAndroidProject({required Directory root}) : hostAppGradleRoot = root;

  @override
  Directory hostAppGradleRoot;
}

class FakeAndroidStudio extends Fake implements AndroidStudio {
  FakeAndroidStudio({required Version? version}) {
    _version = version;
  }

  late Version? _version;

  @override
  Version? get version => _version;
}

<<<<<<< HEAD
class FakeAndroidSdk extends Fake implements AndroidSdk {
  FakeAndroidSdk({required String javaVersion}) {
    _javaVersion = javaVersion;
  }

  late String _javaVersion;

  @override
  String? getJavaVersion({
    required AndroidStudio? androidStudio,
    required FileSystem fileSystem,
    required OperatingSystemUtils operatingSystemUtils,
    required Platform platform,
    required ProcessUtils processUtils,
  }) {
    return _javaVersion;
  }
}

class FakeErroringAndroidSdk extends Fake implements AndroidSdk {
  FakeErroringAndroidSdk();

  @override
  String? getJavaVersion({
    required AndroidStudio? androidStudio,
    required FileSystem fileSystem,
    required OperatingSystemUtils operatingSystemUtils,
    required Platform platform,
    required ProcessUtils processUtils,
  }) {
    throw const FileSystemException();
  }
}

class FakeFileSystem extends Fake implements FileSystem {}
class FakeProcessUtils extends Fake implements ProcessUtils {}
class FakePlatform extends Fake implements Platform {}
class FakeOperatingSystemUtils extends Fake implements OperatingSystemUtils {}
=======
class FakeErroringJava extends FakeJava {
  @override
  Version get version {
    throw Exception('How did this happen?');
  }
}
>>>>>>> 12fccda5
<|MERGE_RESOLUTION|>--- conflicted
+++ resolved
@@ -4,21 +4,11 @@
 
 import 'package:file/file.dart';
 import 'package:file/memory.dart';
-<<<<<<< HEAD
-import 'package:flutter_tools/src/android/android_sdk.dart';
-=======
->>>>>>> 12fccda5
 import 'package:flutter_tools/src/android/android_studio.dart';
 import 'package:flutter_tools/src/android/gradle_utils.dart';
 import 'package:flutter_tools/src/android/migrations/android_studio_java_gradle_conflict_migration.dart';
 import 'package:flutter_tools/src/android/migrations/top_level_gradle_build_file_migration.dart';
 import 'package:flutter_tools/src/base/logger.dart';
-<<<<<<< HEAD
-import 'package:flutter_tools/src/base/os.dart';
-import 'package:flutter_tools/src/base/platform.dart';
-import 'package:flutter_tools/src/base/process.dart';
-=======
->>>>>>> 12fccda5
 import 'package:flutter_tools/src/base/version.dart';
 import 'package:flutter_tools/src/project.dart';
 import 'package:test/fake.dart';
@@ -56,32 +46,6 @@
 const Version _javaVersion17 = Version.withText(17, 0, 2, 'openjdk 17.0.2');
 const Version _javaVersion16 = Version.withText(16, 0, 2, 'openjdk 16.0.2');
 
-const String otherGradleVersionWrapper = r'''
-distributionBase=GRADLE_USER_HOME
-distributionPath=wrapper/dists
-distributionUrl=https\://services.gradle.org/distributions/gradle-6.6-all.zip
-zipStoreBase=GRADLE_USER_HOME
-zipStorePath=wrapper/dists
-''';
-
-const String gradleWrapperToMigrate = r'''
-distributionBase=GRADLE_USER_HOME
-distributionPath=wrapper/dists
-distributionUrl=https\://services.gradle.org/distributions/gradle-6.7-all.zip
-zipStoreBase=GRADLE_USER_HOME
-zipStorePath=wrapper/dists
-''';
-
-const String gradleWrapperToMigrateTo = r'''
-distributionBase=GRADLE_USER_HOME
-distributionPath=wrapper/dists
-distributionUrl=https\://services.gradle.org/distributions/gradle-7.6.1-all.zip
-zipStoreBase=GRADLE_USER_HOME
-zipStorePath=wrapper/dists
-''';
-
-final Version androidStudioDolphin = Version(2021, 3, 1);
-
 void main() {
   group('Android migration', () {
     group('migrate the Gradle "clean" task to lazy declaration', () {
@@ -172,21 +136,10 @@
 
       testWithoutContext('skipped if files are missing', () {
         final AndroidStudioJavaGradleConflictMigration migration = AndroidStudioJavaGradleConflictMigration(
-<<<<<<< HEAD
+          java: FakeJava(version: _javaVersion17),
           bufferLogger,
           project: project,
           androidStudio: FakeAndroidStudio(version: androidStudioDolphin),
-          fileSystem: FakeFileSystem(),
-          processUtils: FakeProcessUtils(),
-          platform: FakePlatform(),
-          os: FakeOperatingSystemUtils(),
-          androidSdk: FakeAndroidSdk(javaVersion: '17'),
-=======
-          java: FakeJava(version: _javaVersion17),
-          bufferLogger,
-          project: project,
-          androidStudio: FakeAndroidStudio(version: androidStudioDolphin),
->>>>>>> 12fccda5
         );
         migration.migrate();
         expect(gradleWrapperPropertiesFile.existsSync(), isFalse);
@@ -196,19 +149,9 @@
 
       testWithoutContext('skipped if android studio is null', () {
         final AndroidStudioJavaGradleConflictMigration migration = AndroidStudioJavaGradleConflictMigration(
-<<<<<<< HEAD
-          bufferLogger,
-          project: project,
-          fileSystem: FakeFileSystem(),
-          processUtils: FakeProcessUtils(),
-          platform: FakePlatform(),
-          os: FakeOperatingSystemUtils(),
-          androidSdk: FakeAndroidSdk(javaVersion: '17'),
-=======
-          java: FakeJava(version: _javaVersion17),
-          bufferLogger,
-          project: project,
->>>>>>> 12fccda5
+          java: FakeJava(version: _javaVersion17),
+          bufferLogger,
+          project: project,
         );
         gradleWrapperPropertiesFile.writeAsStringSync(gradleWrapperToMigrate);
         migration.migrate();
@@ -219,21 +162,10 @@
 
       testWithoutContext('skipped if android studio version is null', () {
         final AndroidStudioJavaGradleConflictMigration migration = AndroidStudioJavaGradleConflictMigration(
-<<<<<<< HEAD
+          java: FakeJava(version: _javaVersion17),
           bufferLogger,
           project: project,
           androidStudio: FakeAndroidStudio(version: null),
-          fileSystem: FakeFileSystem(),
-          processUtils: FakeProcessUtils(),
-          platform: FakePlatform(),
-          os: FakeOperatingSystemUtils(),
-          androidSdk: FakeAndroidSdk(javaVersion: '17'),
-=======
-          java: FakeJava(version: _javaVersion17),
-          bufferLogger,
-          project: project,
-          androidStudio: FakeAndroidStudio(version: null),
->>>>>>> 12fccda5
         );
         gradleWrapperPropertiesFile.writeAsStringSync(gradleWrapperToMigrate);
         migration.migrate();
@@ -244,21 +176,10 @@
 
       testWithoutContext('skipped if error is encountered in migrate()', () {
         final AndroidStudioJavaGradleConflictMigration migration = AndroidStudioJavaGradleConflictMigration(
-<<<<<<< HEAD
-          bufferLogger,
-          project: project,
-          androidStudio: FakeAndroidStudio(version: androidStudioFlamingo),
-          fileSystem: FakeFileSystem(),
-          processUtils: FakeProcessUtils(),
-          platform: FakePlatform(),
-          os: FakeOperatingSystemUtils(),
-          androidSdk: FakeErroringAndroidSdk(),
-=======
           java: FakeErroringJava(),
           bufferLogger,
           project: project,
           androidStudio: FakeAndroidStudio(version: androidStudioFlamingo),
->>>>>>> 12fccda5
         );
         gradleWrapperPropertiesFile.writeAsStringSync(gradleWrapperToMigrate);
         migration.migrate();
@@ -269,21 +190,10 @@
 
       testWithoutContext('skipped if android studio version is less than flamingo', () {
         final AndroidStudioJavaGradleConflictMigration migration = AndroidStudioJavaGradleConflictMigration(
-<<<<<<< HEAD
+          java: FakeJava(),
           bufferLogger,
           project: project,
           androidStudio: FakeAndroidStudio(version: androidStudioDolphin),
-          fileSystem: FakeFileSystem(),
-          processUtils: FakeProcessUtils(),
-          platform: FakePlatform(),
-          os: FakeOperatingSystemUtils(),
-          androidSdk: FakeAndroidSdk(javaVersion: '17'),
-=======
-          java: FakeJava(),
-          bufferLogger,
-          project: project,
-          androidStudio: FakeAndroidStudio(version: androidStudioDolphin),
->>>>>>> 12fccda5
         );
         gradleWrapperPropertiesFile.writeAsStringSync(gradleWrapperToMigrate);
         migration.migrate();
@@ -293,21 +203,10 @@
 
       testWithoutContext('skipped if bundled java version is less than 17', () {
         final AndroidStudioJavaGradleConflictMigration migration = AndroidStudioJavaGradleConflictMigration(
-<<<<<<< HEAD
-          bufferLogger,
-          project: project,
-          androidStudio: FakeAndroidStudio(version: androidStudioFlamingo),
-          fileSystem: FakeFileSystem(),
-          processUtils: FakeProcessUtils(),
-          platform: FakePlatform(),
-          os: FakeOperatingSystemUtils(),
-          androidSdk: FakeAndroidSdk(javaVersion: '16'),
-=======
           java: FakeJava(version: _javaVersion16),
           bufferLogger,
           project: project,
           androidStudio: FakeAndroidStudio(version: androidStudioFlamingo),
->>>>>>> 12fccda5
         );
         gradleWrapperPropertiesFile.writeAsStringSync(gradleWrapperToMigrate);
         migration.migrate();
@@ -318,21 +217,10 @@
       testWithoutContext('nothing is changed if gradle version not one that was '
           'used by flutter create', () {
         final AndroidStudioJavaGradleConflictMigration migration = AndroidStudioJavaGradleConflictMigration(
-<<<<<<< HEAD
-          bufferLogger,
-          project: project,
-          androidStudio: FakeAndroidStudio(version: androidStudioFlamingo),
-          fileSystem: FakeFileSystem(),
-          processUtils: FakeProcessUtils(),
-          platform: FakePlatform(),
-          os: FakeOperatingSystemUtils(),
-          androidSdk: FakeAndroidSdk(javaVersion: '17'),
-=======
-          java: FakeJava(version: _javaVersion17),
-          bufferLogger,
-          project: project,
-          androidStudio: FakeAndroidStudio(version: androidStudioFlamingo),
->>>>>>> 12fccda5
+          java: FakeJava(version: _javaVersion17),
+          bufferLogger,
+          project: project,
+          androidStudio: FakeAndroidStudio(version: androidStudioFlamingo),
         );
         gradleWrapperPropertiesFile.writeAsStringSync(otherGradleVersionWrapper);
         migration.migrate();
@@ -343,21 +231,10 @@
       testWithoutContext('change is made with one of the specific gradle versions'
           ' we migrate for', () {
         final AndroidStudioJavaGradleConflictMigration migration = AndroidStudioJavaGradleConflictMigration(
-<<<<<<< HEAD
-          bufferLogger,
-          project: project,
-          androidStudio: FakeAndroidStudio(version: androidStudioFlamingo),
-          fileSystem: FakeFileSystem(),
-          processUtils: FakeProcessUtils(),
-          platform: FakePlatform(),
-          os: FakeOperatingSystemUtils(),
-          androidSdk: FakeAndroidSdk(javaVersion: '17'),
-=======
-          java: FakeJava(version: _javaVersion17),
-          bufferLogger,
-          project: project,
-          androidStudio: FakeAndroidStudio(version: androidStudioFlamingo),
->>>>>>> 12fccda5
+          java: FakeJava(version: _javaVersion17),
+          bufferLogger,
+          project: project,
+          androidStudio: FakeAndroidStudio(version: androidStudioFlamingo),
         );
         gradleWrapperPropertiesFile.writeAsStringSync(gradleWrapperToMigrate);
         migration.migrate();
@@ -369,21 +246,10 @@
 
       testWithoutContext('change is not made when opt out flag is set', () {
         final AndroidStudioJavaGradleConflictMigration migration = AndroidStudioJavaGradleConflictMigration(
-<<<<<<< HEAD
-          bufferLogger,
-          project: project,
-          androidStudio: FakeAndroidStudio(version: androidStudioFlamingo),
-          fileSystem: FakeFileSystem(),
-          processUtils: FakeProcessUtils(),
-          platform: FakePlatform(),
-          os: FakeOperatingSystemUtils(),
-          androidSdk: FakeAndroidSdk(javaVersion: '17'),
-=======
-          java: FakeJava(version: _javaVersion17),
-          bufferLogger,
-          project: project,
-          androidStudio: FakeAndroidStudio(version: androidStudioFlamingo),
->>>>>>> 12fccda5
+          java: FakeJava(version: _javaVersion17),
+          bufferLogger,
+          project: project,
+          androidStudio: FakeAndroidStudio(version: androidStudioFlamingo),
         );
         gradleWrapperPropertiesFile.writeAsStringSync(gradleWrapperToMigrate + optOutFlag);
         migration.migrate();
@@ -412,50 +278,9 @@
   Version? get version => _version;
 }
 
-<<<<<<< HEAD
-class FakeAndroidSdk extends Fake implements AndroidSdk {
-  FakeAndroidSdk({required String javaVersion}) {
-    _javaVersion = javaVersion;
-  }
-
-  late String _javaVersion;
-
-  @override
-  String? getJavaVersion({
-    required AndroidStudio? androidStudio,
-    required FileSystem fileSystem,
-    required OperatingSystemUtils operatingSystemUtils,
-    required Platform platform,
-    required ProcessUtils processUtils,
-  }) {
-    return _javaVersion;
-  }
-}
-
-class FakeErroringAndroidSdk extends Fake implements AndroidSdk {
-  FakeErroringAndroidSdk();
-
-  @override
-  String? getJavaVersion({
-    required AndroidStudio? androidStudio,
-    required FileSystem fileSystem,
-    required OperatingSystemUtils operatingSystemUtils,
-    required Platform platform,
-    required ProcessUtils processUtils,
-  }) {
-    throw const FileSystemException();
-  }
-}
-
-class FakeFileSystem extends Fake implements FileSystem {}
-class FakeProcessUtils extends Fake implements ProcessUtils {}
-class FakePlatform extends Fake implements Platform {}
-class FakeOperatingSystemUtils extends Fake implements OperatingSystemUtils {}
-=======
 class FakeErroringJava extends FakeJava {
   @override
   Version get version {
     throw Exception('How did this happen?');
   }
-}
->>>>>>> 12fccda5
+}