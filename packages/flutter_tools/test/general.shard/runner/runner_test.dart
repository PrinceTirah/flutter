// Copyright 2014 The Flutter Authors. All rights reserved.
// Use of this source code is governed by a BSD-style license that can be
// found in the LICENSE file.

import 'dart:async';

import 'package:file/memory.dart';
import 'package:flutter_tools/runner.dart' as runner;
import 'package:flutter_tools/src/artifacts.dart';
import 'package:flutter_tools/src/base/file_system.dart';
import 'package:flutter_tools/src/base/io.dart' as io;
import 'package:flutter_tools/src/base/net.dart';
import 'package:flutter_tools/src/base/platform.dart';
import 'package:flutter_tools/src/base/process.dart';
import 'package:flutter_tools/src/base/user_messages.dart';
import 'package:flutter_tools/src/cache.dart';
import 'package:flutter_tools/src/globals.dart' as globals;
import 'package:flutter_tools/src/reporting/crash_reporting.dart';
import 'package:flutter_tools/src/reporting/reporting.dart';
import 'package:flutter_tools/src/runner/flutter_command.dart';
import 'package:test/fake.dart';
import 'package:unified_analytics/unified_analytics.dart';

import '../../src/common.dart';
import '../../src/context.dart';
import '../../src/fake_http_client.dart';

const String kCustomBugInstructions = 'These are instructions to report with a custom bug tracker.';

void main() {
  int? firstExitCode;
  late MemoryFileSystem fileSystem;

  group('runner', () {
    setUp(() {
      // Instead of exiting with dart:io exit(), this causes an exception to
      // be thrown, which we catch with the onError callback in the zone below.
      //
      // Tests might trigger exit() multiple times. In real life, exit() would
      // cause the VM to terminate immediately, so only the first one matters.
      firstExitCode = null;
      io.setExitFunctionForTests((int exitCode) {
        firstExitCode ??= exitCode;

        // TODO(jamesderlin): Ideally only the first call to exit() would be
        // honored and subsequent calls would be no-ops, but existing tests
        // rely on all calls to throw.
        throw Exception('test exit');
      });

      Cache.disableLocking();
      fileSystem = MemoryFileSystem.test();
    });

    tearDown(() {
      io.restoreExitFunction();
      Cache.enableLocking();
    });

    testUsingContext('error handling crash report (synchronous crash)', () async {
      final Completer<void> completer = Completer<void>();
      // runner.run() asynchronously calls the exit function set above, so we
      // catch it in a zone.
      unawaited(runZoned<Future<void>?>(
        () {
          unawaited(runner.run(
            <String>['crash'],
            () => <FlutterCommand>[
              CrashingFlutterCommand(),
            ],
            // This flutterVersion disables crash reporting.
            flutterVersion: '[user-branch]/',
            reportCrashes: true,
            shutdownHooks: ShutdownHooks(),
          ));
          return null;
        },
        onError: (Object error, StackTrace stack) { // ignore: deprecated_member_use
          expect(firstExitCode, isNotNull);
          expect(firstExitCode, isNot(0));
          expect(error.toString(), 'Exception: test exit');
          completer.complete();
        },
      ));
      await completer.future;

      // This is the main check of this test.
      //
      // We are checking that, even though crash reporting failed with an
      // exception on the first attempt, the second attempt tries to report the
      // *original* crash, and not the crash from the first crash report
      // attempt.
      final CrashingUsage crashingUsage = globals.flutterUsage as CrashingUsage;
      expect(crashingUsage.sentException.toString(), 'Exception: an exception % --');
    }, overrides: <Type, Generator>{
      Platform: () => FakePlatform(environment: <String, String>{
        'FLUTTER_ANALYTICS_LOG_FILE': 'test',
        'FLUTTER_ROOT': '/',
      }),
      FileSystem: () => fileSystem,
      ProcessManager: () => FakeProcessManager.any(),
      Usage: () => CrashingUsage(),
      Artifacts: () => Artifacts.test(),
      HttpClientFactory: () => () => FakeHttpClient.any(),
    });

    // This Completer completes when CrashingFlutterCommand.runCommand
    // completes, but ideally we'd want it to complete when execution resumes
    // runner.run. Currently the distinction does not matter, but if it ever
    // does, this test might fail to catch a regression of
    // https://github.com/flutter/flutter/issues/56406.
    final Completer<void> commandCompleter = Completer<void>();
    testUsingContext('error handling crash report (asynchronous crash)', () async {
      final Completer<void> completer = Completer<void>();
      // runner.run() asynchronously calls the exit function set above, so we
      // catch it in a zone.
      unawaited(runZoned<Future<void>?>(
        () {
          unawaited(runner.run(
            <String>['crash'],
            () => <FlutterCommand>[
              CrashingFlutterCommand(asyncCrash: true, completer: commandCompleter),
            ],
            // This flutterVersion disables crash reporting.
            flutterVersion: '[user-branch]/',
            reportCrashes: true,
            shutdownHooks: ShutdownHooks(),
          ));
          return null;
        },
        onError: (Object error, StackTrace stack) { // ignore: deprecated_member_use
          expect(firstExitCode, isNotNull);
          expect(firstExitCode, isNot(0));
          expect(error.toString(), 'Exception: test exit');
          completer.complete();
        },
      ));
      await completer.future;
    }, overrides: <Type, Generator>{
      Platform: () => FakePlatform(environment: <String, String>{
        'FLUTTER_ANALYTICS_LOG_FILE': 'test',
        'FLUTTER_ROOT': '/',
      }),
      FileSystem: () => fileSystem,
      ProcessManager: () => FakeProcessManager.any(),
      CrashReporter: () => WaitingCrashReporter(commandCompleter.future),
      Artifacts: () => Artifacts.test(),
      HttpClientFactory: () => () => FakeHttpClient.any(),
    });

    testUsingContext('create local report', () async {
      // Since crash reporting calls the doctor, which checks for the devtools
      // version file in the cache, write a version file to the memory fs.
      Cache.flutterRoot = '/path/to/flutter';
      final Directory devtoolsDir = globals.fs.directory(
        '${Cache.flutterRoot}/bin/cache/dart-sdk/bin/resources/devtools',
      )..createSync(recursive: true);
      devtoolsDir.childFile('version.json').writeAsStringSync(
        '{"version": "1.2.3"}',
      );

      final Completer<void> completer = Completer<void>();
      // runner.run() asynchronously calls the exit function set above, so we
      // catch it in a zone.
      unawaited(runZoned<Future<void>?>(
        () {
          unawaited(runner.run(
            <String>['crash'],
            () => <FlutterCommand>[
              CrashingFlutterCommand(),
            ],
            // This flutterVersion disables crash reporting.
            flutterVersion: '[user-branch]/',
            reportCrashes: true,
            shutdownHooks: ShutdownHooks(),
          ));
          return null;
        },
        onError: (Object error, StackTrace stack) { // ignore: deprecated_member_use
          expect(firstExitCode, isNotNull);
          expect(firstExitCode, isNot(0));
          expect(error.toString(), 'Exception: test exit');
          completer.complete();
        },
      ));
      await completer.future;

      final String errorText = testLogger.errorText;
      expect(
        errorText,
        containsIgnoringWhitespace('Oops; flutter has exited unexpectedly: "Exception: an exception % --".\n'),
      );

      final File log = globals.fs.file('/flutter_01.log');
      final String logContents = log.readAsStringSync();
      expect(logContents, contains(kCustomBugInstructions));
      expect(logContents, contains('flutter crash'));
      expect(logContents, contains('Exception: an exception % --'));
      expect(logContents, contains('CrashingFlutterCommand.runCommand'));
      expect(logContents, contains('[!] Flutter'));

      final CrashDetails sentDetails = (globals.crashReporter! as WaitingCrashReporter)._details;
      expect(sentDetails.command, 'flutter crash');
      expect(sentDetails.error.toString(), 'Exception: an exception % --');
      expect(sentDetails.stackTrace.toString(), contains('CrashingFlutterCommand.runCommand'));
      expect(await sentDetails.doctorText.text, contains('[!] Flutter'));
    }, overrides: <Type, Generator>{
      Platform: () => FakePlatform(
        environment: <String, String>{
          'FLUTTER_ANALYTICS_LOG_FILE': 'test',
          'FLUTTER_ROOT': '/',
        }
      ),
      FileSystem: () => fileSystem,
      ProcessManager: () => FakeProcessManager.any(),
      UserMessages: () => CustomBugInstructions(),
      Artifacts: () => Artifacts.test(),
      CrashReporter: () => WaitingCrashReporter(Future<void>.value()),
      HttpClientFactory: () => () => FakeHttpClient.any(),
    });

    group('in directory without permission', () {
      setUp(() {
        bool inTestSetup = true;
        fileSystem = MemoryFileSystem(opHandle: (String context, FileSystemOp operation) {
          if (inTestSetup) {
            // Allow all operations during test setup.
            return;
          }
          const Set<FileSystemOp> disallowedOperations = <FileSystemOp>{
            FileSystemOp.create,
            FileSystemOp.delete,
            FileSystemOp.copy,
            FileSystemOp.write,
          };
          // Make current_directory not writable.
          if (context.startsWith('/current_directory') && disallowedOperations.contains(operation)) {
            throw FileSystemException('No permission, context = $context, operation = $operation');
          }
        });
        final Directory currentDirectory = fileSystem.directory('/current_directory');
        currentDirectory.createSync();
        fileSystem.currentDirectory = currentDirectory;
        inTestSetup = false;
      });
      testUsingContext('create local report in temporary directory', () async {
        // Since crash reporting calls the doctor, which checks for the devtools
        // version file in the cache, write a version file to the memory fs.
        Cache.flutterRoot = '/path/to/flutter';
        final Directory devtoolsDir = globals.fs.directory(
          '${Cache.flutterRoot}/bin/cache/dart-sdk/bin/resources/devtools',
        )..createSync(recursive: true);
        devtoolsDir.childFile('version.json').writeAsStringSync(
          '{"version": "1.2.3"}',
        );

        final Completer<void> completer = Completer<void>();
        // runner.run() asynchronously calls the exit function set above, so we
        // catch it in a zone.
        unawaited(runZoned<Future<void>?>(
          () {
            unawaited(runner.run(
              <String>['crash'],
              () => <FlutterCommand>[
                CrashingFlutterCommand(),
              ],
              // This flutterVersion disables crash reporting.
              flutterVersion: '[user-branch]/',
              reportCrashes: true,
              shutdownHooks: ShutdownHooks(),
            ));
            return null;
          },
          onError: (Object error, StackTrace stack) { // ignore: deprecated_member_use
            expect(firstExitCode, isNotNull);
            expect(firstExitCode, isNot(0));
            expect(error.toString(), 'Exception: test exit');
            completer.complete();
          },
        ));
        await completer.future;

        final String errorText = testLogger.errorText;
        expect(
          errorText,
          containsIgnoringWhitespace('Oops; flutter has exited unexpectedly: "Exception: an exception % --".\n'),
        );

        final File log = globals.fs.systemTempDirectory.childFile('flutter_01.log');
        final String logContents = log.readAsStringSync();
        expect(logContents, contains(kCustomBugInstructions));
        expect(logContents, contains('flutter crash'));
        expect(logContents, contains('Exception: an exception % --'));
        expect(logContents, contains('CrashingFlutterCommand.runCommand'));
        expect(logContents, contains('[!] Flutter'));

        final CrashDetails sentDetails = (globals.crashReporter! as WaitingCrashReporter)._details;
        expect(sentDetails.command, 'flutter crash');
        expect(sentDetails.error.toString(), 'Exception: an exception % --');
        expect(sentDetails.stackTrace.toString(), contains('CrashingFlutterCommand.runCommand'));
        expect(await sentDetails.doctorText.text, contains('[!] Flutter'));
      }, overrides: <Type, Generator>{
        Platform: () => FakePlatform(
          environment: <String, String>{
            'FLUTTER_ANALYTICS_LOG_FILE': 'test',
            'FLUTTER_ROOT': '/',
          }
        ),
        FileSystem: () => fileSystem,
        ProcessManager: () => FakeProcessManager.any(),
        UserMessages: () => CustomBugInstructions(),
        Artifacts: () => Artifacts.test(),
        CrashReporter: () => WaitingCrashReporter(Future<void>.value()),
        HttpClientFactory: () => () => FakeHttpClient.any(),
      });
    });
  });

  group('unified_analytics', () {
    testUsingContext(
      'runner disable telemetry with flag',
      () async {
        io.setExitFunctionForTests((int exitCode) {});

        expect(globals.analytics.telemetryEnabled, true);
        expect(globals.analytics.shouldShowMessage, true);

        await runner.run(
          <String>['--disable-telemetry'],
          () => <FlutterCommand>[],
          // This flutterVersion disables crash reporting.
          flutterVersion: '[user-branch]/',
          shutdownHooks: ShutdownHooks(),
        );

        expect(globals.analytics.telemetryEnabled, false);
      },
      overrides: <Type, Generator>{
        Analytics: () => FakeAnalytics(),
        FileSystem: () => MemoryFileSystem.test(),
        ProcessManager: () => FakeProcessManager.any(),
      },
    );
<<<<<<< HEAD
=======

    testUsingContext(
      'runner enabling telemetry with flag',
      () async {
        io.setExitFunctionForTests((int exitCode) {});

        expect(globals.analytics.telemetryEnabled, false);
        expect(globals.analytics.shouldShowMessage, false);

        await runner.run(
          <String>['--enable-telemetry'],
          () => <FlutterCommand>[],
          // This flutterVersion disables crash reporting.
          flutterVersion: '[user-branch]/',
          shutdownHooks: ShutdownHooks(),
        );

        expect(globals.analytics.telemetryEnabled, true);
      },
      overrides: <Type, Generator>{
        Analytics: () => FakeAnalytics(fakeTelemetryStatusOverride: false),
        FileSystem: () => MemoryFileSystem.test(),
        ProcessManager: () => FakeProcessManager.any(),
      },
    );

    testUsingContext(
      'throw error when both flags passed',
      () async {
        io.setExitFunctionForTests((int exitCode) {});

        expect(globals.analytics.telemetryEnabled, true);
        expect(globals.analytics.shouldShowMessage, true);

        final int exitCode = await runner.run(
          <String>[
            '--disable-telemetry',
            '--enable-telemetry',
          ],
          () => <FlutterCommand>[],
          // This flutterVersion disables crash reporting.
          flutterVersion: '[user-branch]/',
          shutdownHooks: ShutdownHooks(),
        );

        expect(exitCode, 1,
            reason: 'Should return 1 due to conflicting options for telemetry');
        expect(globals.analytics.telemetryEnabled, true,
            reason: 'Should not have changed from initialization');
      },
      overrides: <Type, Generator>{
        Analytics: () => FakeAnalytics(),
        FileSystem: () => MemoryFileSystem.test(),
        ProcessManager: () => FakeProcessManager.any(),
      },
    );
>>>>>>> 12fccda5
  });
}

class CrashingFlutterCommand extends FlutterCommand {
  CrashingFlutterCommand({
    bool asyncCrash = false,
    Completer<void>? completer,
  }) :  _asyncCrash = asyncCrash,
        _completer = completer;

  final bool _asyncCrash;
  final Completer<void>? _completer;

  @override
  String get description => '';

  @override
  String get name => 'crash';

  @override
  Future<FlutterCommandResult> runCommand() async {
    final Exception error = Exception('an exception % --'); // Test URL encoding.
    if (!_asyncCrash) {
      throw error;
    }

    final Completer<void> completer = Completer<void>();
    Timer.run(() {
      completer.complete();
      throw error;
    });

    await completer.future;
    _completer!.complete();

    return FlutterCommandResult.success();
  }
}

class CrashingUsage implements Usage {
  CrashingUsage() : _impl = Usage(
    versionOverride: '[user-branch]',
    runningOnBot: true,
  );

  final Usage _impl;

  dynamic get sentException => _sentException;
  dynamic _sentException;

  bool _firstAttempt = true;

  // Crash while crashing.
  @override
  void sendException(dynamic exception) {
    if (_firstAttempt) {
      _firstAttempt = false;
      throw Exception('CrashingUsage.sendException');
    }
    _sentException = exception;
  }

  @override
  bool get suppressAnalytics => _impl.suppressAnalytics;

  @override
  set suppressAnalytics(bool value) {
    _impl.suppressAnalytics = value;
  }

  @override
  bool get enabled => _impl.enabled;

  @override
  set enabled(bool value) {
    _impl.enabled = value;
  }

  @override
  String get clientId => _impl.clientId;

  @override
  void sendCommand(String command, {CustomDimensions? parameters}) =>
      _impl.sendCommand(command, parameters: parameters);

  @override
  void sendEvent(
    String category,
    String parameter, {
    String? label,
    int? value,
    CustomDimensions? parameters,
  }) => _impl.sendEvent(
    category,
    parameter,
    label: label,
    value: value,
    parameters: parameters,
  );

  @override
  void sendTiming(
    String category,
    String variableName,
    Duration duration, {
    String? label,
  }) => _impl.sendTiming(category, variableName, duration, label: label);

  @override
  Stream<Map<String, dynamic>> get onSend => _impl.onSend;

  @override
  Future<void> ensureAnalyticsSent() => _impl.ensureAnalyticsSent();

  @override
  void printWelcome() => _impl.printWelcome();
}

class CustomBugInstructions extends UserMessages {
  @override
  String get flutterToolBugInstructions => kCustomBugInstructions;
}

/// A fake [CrashReporter] that waits for a [Future] to complete.
///
/// Used to exacerbate a race between the success and failure paths of
/// [runner.run]. See https://github.com/flutter/flutter/issues/56406.
class WaitingCrashReporter implements CrashReporter {
  WaitingCrashReporter(Future<void> future) : _future = future;

  final Future<void> _future;
  late CrashDetails _details;

  @override
  Future<void> informUser(CrashDetails details, File crashFile) {
    _details = details;
    return _future;
  }
}

/// A fake [Analytics] that will be used to test
/// the --disable-telemetry flag
class FakeAnalytics extends Fake implements Analytics {

  FakeAnalytics({bool fakeTelemetryStatusOverride = true})
      : _fakeTelemetryStatus = fakeTelemetryStatusOverride,
        _fakeShowMessage = fakeTelemetryStatusOverride;

  // Both of the members below can be initialized with [fakeTelemetryStatusOverride]
  // because if we pass in false for the status, that means we can also
  // assume the message has been shown before
  bool _fakeTelemetryStatus;
  bool _fakeShowMessage;

  @override
  String get getConsentMessage => 'message';

  @override
  bool get shouldShowMessage => _fakeShowMessage;

  @override
  void clientShowedMessage() {
    _fakeShowMessage = false;
  }

  @override
  Future<void> setTelemetry(bool reportingBool) {
    _fakeTelemetryStatus = reportingBool;
    return Future<void>.value();
  }

  @override
  bool get telemetryEnabled => _fakeTelemetryStatus;
}<|MERGE_RESOLUTION|>--- conflicted
+++ resolved
@@ -341,8 +341,6 @@
         ProcessManager: () => FakeProcessManager.any(),
       },
     );
-<<<<<<< HEAD
-=======
 
     testUsingContext(
       'runner enabling telemetry with flag',
@@ -399,7 +397,6 @@
         ProcessManager: () => FakeProcessManager.any(),
       },
     );
->>>>>>> 12fccda5
   });
 }
 
