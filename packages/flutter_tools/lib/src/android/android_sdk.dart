// Copyright 2014 The Flutter Authors. All rights reserved.
// Use of this source code is governed by a BSD-style license that can be
// found in the LICENSE file.

import '../base/common.dart';
import '../base/file_system.dart';
import '../base/process.dart';
import '../base/version.dart';
import '../convert.dart';
import '../globals.dart' as globals;
import 'java.dart';

// ANDROID_HOME is deprecated.
// See https://developer.android.com/studio/command-line/variables.html#envar
const String kAndroidHome = 'ANDROID_HOME';
const String kAndroidSdkRoot = 'ANDROID_SDK_ROOT';

final RegExp _numberedAndroidPlatformRe = RegExp(r'^android-([0-9]+)$');
final RegExp _sdkVersionRe = RegExp(r'^ro.build.version.sdk=([0-9]+)$');

// Android SDK layout:

// $ANDROID_SDK_ROOT/platform-tools/adb

// $ANDROID_SDK_ROOT/build-tools/19.1.0/aapt, dx, zipalign
// $ANDROID_SDK_ROOT/build-tools/22.0.1/aapt
// $ANDROID_SDK_ROOT/build-tools/23.0.2/aapt
// $ANDROID_SDK_ROOT/build-tools/24.0.0-preview/aapt
// $ANDROID_SDK_ROOT/build-tools/25.0.2/apksigner

// $ANDROID_SDK_ROOT/platforms/android-22/android.jar
// $ANDROID_SDK_ROOT/platforms/android-23/android.jar
// $ANDROID_SDK_ROOT/platforms/android-N/android.jar
class AndroidSdk {
  AndroidSdk(this.directory, {
    Java? java,
  }): _java = java {
    reinitialize();
  }

<<<<<<< HEAD
  static const String javaHomeEnvironmentVariable = 'JAVA_HOME';
  static const String _javaExecutable = 'java';

=======
>>>>>>> 12fccda5
  /// The Android SDK root directory.
  final Directory directory;

  final Java? _java;

  List<AndroidSdkVersion> _sdkVersions = <AndroidSdkVersion>[];
  AndroidSdkVersion? _latestVersion;

  /// Whether the `cmdline-tools` directory exists in the Android SDK.
  ///
  /// This is required to use the newest SDK manager which only works with
  /// the newer JDK.
  bool get cmdlineToolsAvailable => directory.childDirectory('cmdline-tools').existsSync();

  /// Whether the `platform-tools` or `cmdline-tools` directory exists in the Android SDK.
  ///
  /// It is possible to have an Android SDK folder that is missing this with
  /// the expectation that it will be downloaded later, e.g. by gradle or the
  /// sdkmanager. The [licensesAvailable] property should be used to determine
  /// whether the licenses are at least possibly accepted.
  bool get platformToolsAvailable => cmdlineToolsAvailable
     || directory.childDirectory('platform-tools').existsSync();

  /// Whether the `licenses` directory exists in the Android SDK.
  ///
  /// The existence of this folder normally indicates that the SDK licenses have
  /// been accepted, e.g. via the sdkmanager, Android Studio, or by copying them
  /// from another workstation such as in CI scenarios. If these files are valid
  /// gradle or the sdkmanager will be able to download and use other parts of
  /// the SDK on demand.
  bool get licensesAvailable => directory.childDirectory('licenses').existsSync();

  static AndroidSdk? locateAndroidSdk() {
    String? findAndroidHomeDir() {
      String? androidHomeDir;
      if (globals.config.containsKey('android-sdk')) {
        androidHomeDir = globals.config.getValue('android-sdk') as String?;
      } else if (globals.platform.environment.containsKey(kAndroidHome)) {
        androidHomeDir = globals.platform.environment[kAndroidHome];
      } else if (globals.platform.environment.containsKey(kAndroidSdkRoot)) {
        androidHomeDir = globals.platform.environment[kAndroidSdkRoot];
      } else if (globals.platform.isLinux) {
        if (globals.fsUtils.homeDirPath != null) {
          androidHomeDir = globals.fs.path.join(
            globals.fsUtils.homeDirPath!,
            'Android',
            'Sdk',
          );
        }
      } else if (globals.platform.isMacOS) {
        if (globals.fsUtils.homeDirPath != null) {
          androidHomeDir = globals.fs.path.join(
            globals.fsUtils.homeDirPath!,
            'Library',
            'Android',
            'sdk',
          );
        }
      } else if (globals.platform.isWindows) {
        if (globals.fsUtils.homeDirPath != null) {
          androidHomeDir = globals.fs.path.join(
            globals.fsUtils.homeDirPath!,
            'AppData',
            'Local',
            'Android',
            'sdk',
          );
        }
      }

      if (androidHomeDir != null) {
        if (validSdkDirectory(androidHomeDir)) {
          return androidHomeDir;
        }
        if (validSdkDirectory(globals.fs.path.join(androidHomeDir, 'sdk'))) {
          return globals.fs.path.join(androidHomeDir, 'sdk');
        }
      }

      // in build-tools/$version/aapt
      final List<File> aaptBins = globals.os.whichAll('aapt');
      for (File aaptBin in aaptBins) {
        // Make sure we're using the aapt from the SDK.
        aaptBin = globals.fs.file(aaptBin.resolveSymbolicLinksSync());
        final String dir = aaptBin.parent.parent.parent.path;
        if (validSdkDirectory(dir)) {
          return dir;
        }
      }

      // in platform-tools/adb
      final List<File> adbBins = globals.os.whichAll('adb');
      for (File adbBin in adbBins) {
        // Make sure we're using the adb from the SDK.
        adbBin = globals.fs.file(adbBin.resolveSymbolicLinksSync());
        final String dir = adbBin.parent.parent.path;
        if (validSdkDirectory(dir)) {
          return dir;
        }
      }

      return null;
    }

    final String? androidHomeDir = findAndroidHomeDir();
    if (androidHomeDir == null) {
      // No dice.
      globals.printTrace('Unable to locate an Android SDK.');
      return null;
    }

    return AndroidSdk(globals.fs.directory(androidHomeDir));
  }

  static bool validSdkDirectory(String dir) {
    return sdkDirectoryHasLicenses(dir) || sdkDirectoryHasPlatformTools(dir);
  }

  static bool sdkDirectoryHasPlatformTools(String dir) {
    return globals.fs.isDirectorySync(globals.fs.path.join(dir, 'platform-tools'));
  }

  static bool sdkDirectoryHasLicenses(String dir) {
    return globals.fs.isDirectorySync(globals.fs.path.join(dir, 'licenses'));
  }

  List<AndroidSdkVersion> get sdkVersions => _sdkVersions;

  AndroidSdkVersion? get latestVersion => _latestVersion;

  late final String? adbPath = getPlatformToolsPath(globals.platform.isWindows ? 'adb.exe' : 'adb');

  String? get emulatorPath => getEmulatorPath();

  String? get avdManagerPath => getAvdManagerPath();

  /// Locate the path for storing AVD emulator images. Returns null if none found.
  String? getAvdPath() {
    final String? avdHome = globals.platform.environment['ANDROID_AVD_HOME'];
    final String? home = globals.platform.environment['HOME'];
    final List<String> searchPaths = <String>[
      if (avdHome != null)
        avdHome,
      if (home != null)
        globals.fs.path.join(home, '.android', 'avd'),
    ];

    if (globals.platform.isWindows) {
      final String? homeDrive = globals.platform.environment['HOMEDRIVE'];
      final String? homePath = globals.platform.environment['HOMEPATH'];

      if (homeDrive != null && homePath != null) {
        // Can't use path.join for HOMEDRIVE/HOMEPATH
        // https://github.com/dart-lang/path/issues/37
        final String home = homeDrive + homePath;
        searchPaths.add(globals.fs.path.join(home, '.android', 'avd'));
      }
    }

    for (final String searchPath in searchPaths) {
      if (globals.fs.directory(searchPath).existsSync()) {
        return searchPath;
      }
    }
    return null;
  }

  Directory get _platformsDir => directory.childDirectory('platforms');

  Iterable<Directory> get _platforms {
    Iterable<Directory> platforms = <Directory>[];
    if (_platformsDir.existsSync()) {
      platforms = _platformsDir
        .listSync()
        .whereType<Directory>();
    }
    return platforms;
  }

  /// Validate the Android SDK. This returns an empty list if there are no
  /// issues; otherwise, it returns a list of issues found.
  List<String> validateSdkWellFormed() {
    if (adbPath == null || !globals.processManager.canRun(adbPath)) {
      return <String>['Android SDK file not found: ${adbPath ?? 'adb'}.'];
    }

    if (sdkVersions.isEmpty || latestVersion == null) {
      final StringBuffer msg = StringBuffer('No valid Android SDK platforms found in ${_platformsDir.path}.');
      if (_platforms.isEmpty) {
        msg.write(' Directory was empty.');
      } else {
        msg.write(' Candidates were:\n');
        msg.write(_platforms
          .map((Directory dir) => '  - ${dir.basename}')
          .join('\n'));
      }
      return <String>[msg.toString()];
    }

    return latestVersion!.validateSdkWellFormed();
  }

  String? getPlatformToolsPath(String binaryName) {
    final File cmdlineToolsBinary = directory.childDirectory('cmdline-tools').childFile(binaryName);
    if (cmdlineToolsBinary.existsSync()) {
      return cmdlineToolsBinary.path;
    }
    final File platformToolBinary = directory.childDirectory('platform-tools').childFile(binaryName);
    if (platformToolBinary.existsSync()) {
      return platformToolBinary.path;
    }
    return null;
  }

  String? getEmulatorPath() {
    final String binaryName = globals.platform.isWindows ? 'emulator.exe' : 'emulator';
    // Emulator now lives inside "emulator" but used to live inside "tools" so
    // try both.
    final List<String> searchFolders = <String>['emulator', 'tools'];
    for (final String folder in searchFolders) {
      final File file = directory.childDirectory(folder).childFile(binaryName);
      if (file.existsSync()) {
        return file.path;
      }
    }
    return null;
  }

  String? getCmdlineToolsPath(String binaryName, {bool skipOldTools = false}) {
    // First look for the latest version of the command-line tools
    final File cmdlineToolsLatestBinary = directory
      .childDirectory('cmdline-tools')
      .childDirectory('latest')
      .childDirectory('bin')
      .childFile(binaryName);
    if (cmdlineToolsLatestBinary.existsSync()) {
      return cmdlineToolsLatestBinary.path;
    }

    // Next look for the highest version of the command-line tools
    final Directory cmdlineToolsDir = directory.childDirectory('cmdline-tools');
    if (cmdlineToolsDir.existsSync()) {
      final List<Version> cmdlineTools = cmdlineToolsDir
        .listSync()
        .whereType<Directory>()
        .map((Directory subDirectory) {
          try {
            return Version.parse(subDirectory.basename);
          } on Exception {
            return null;
          }
        })
        .whereType<Version>()
        .toList();
      cmdlineTools.sort();

      for (final Version cmdlineToolsVersion in cmdlineTools.reversed) {
        final File cmdlineToolsBinary = directory
          .childDirectory('cmdline-tools')
          .childDirectory(cmdlineToolsVersion.toString())
          .childDirectory('bin')
          .childFile(binaryName);
        if (cmdlineToolsBinary.existsSync()) {
          return cmdlineToolsBinary.path;
        }
      }
    }
    if (skipOldTools) {
      return null;
    }

    // Finally fallback to the old SDK tools
    final File toolsBinary = directory.childDirectory('tools').childDirectory('bin').childFile(binaryName);
    if (toolsBinary.existsSync()) {
      return toolsBinary.path;
    }

    return null;
  }

  String? getAvdManagerPath() => getCmdlineToolsPath(globals.platform.isWindows ? 'avdmanager.bat' : 'avdmanager');

  /// Sets up various paths used internally.
  ///
  /// This method should be called in a case where the tooling may have updated
  /// SDK artifacts, such as after running a gradle build.
  void reinitialize() {
    List<Version> buildTools = <Version>[]; // 19.1.0, 22.0.1, ...

    final Directory buildToolsDir = directory.childDirectory('build-tools');
    if (buildToolsDir.existsSync()) {
      buildTools = buildToolsDir
        .listSync()
        .map((FileSystemEntity entity) {
          try {
            return Version.parse(entity.basename);
          } on Exception {
            return null;
          }
        })
        .whereType<Version>()
        .toList();
    }

    // Match up platforms with the best corresponding build-tools.
    _sdkVersions = _platforms.map<AndroidSdkVersion?>((Directory platformDir) {
      final String platformName = platformDir.basename;
      int platformVersion;

      try {
        final Match? numberedVersion = _numberedAndroidPlatformRe.firstMatch(platformName);
        if (numberedVersion != null) {
          platformVersion = int.parse(numberedVersion.group(1)!);
        } else {
          final String buildProps = platformDir.childFile('build.prop').readAsStringSync();
          final Iterable<Match> versionMatches = const LineSplitter()
              .convert(buildProps)
              .map<RegExpMatch?>(_sdkVersionRe.firstMatch)
              .whereType<Match>();

          if (versionMatches.isEmpty) {
            return null;
          }

          final String? versionString = versionMatches.first.group(1);
          if (versionString == null) {
            return null;
          }
          platformVersion = int.parse(versionString);
        }
      } on Exception {
        return null;
      }

      Version? buildToolsVersion = Version.primary(buildTools.where((Version version) {
        return version.major == platformVersion;
      }).toList());

      buildToolsVersion ??= Version.primary(buildTools);

      if (buildToolsVersion == null) {
        return null;
      }

      return AndroidSdkVersion._(
        this,
        sdkLevel: platformVersion,
        platformName: platformName,
        buildToolsVersion: buildToolsVersion,
        fileSystem: globals.fs,
      );
    }).whereType<AndroidSdkVersion>().toList();

    _sdkVersions.sort();

    _latestVersion = _sdkVersions.isEmpty ? null : _sdkVersions.last;
  }

  /// Returns the filesystem path of the Android SDK manager tool.
  String? get sdkManagerPath {
    final String executable = globals.platform.isWindows
      ? 'sdkmanager.bat'
      : 'sdkmanager';
    final String? path = getCmdlineToolsPath(executable, skipOldTools: true);
    if (path != null) {
      return path;
    }
    return null;
  }

<<<<<<< HEAD
  /// Returns the version of java in the format \d(.\d)+(.\d)+
  /// Returns null if version not found.
  String? getJavaVersion({
    required AndroidStudio? androidStudio,
    required FileSystem fileSystem,
    required OperatingSystemUtils operatingSystemUtils,
    required Platform platform,
    required ProcessUtils processUtils,
  }) {
    final String? javaBinary = findJavaBinary(
      androidStudio: androidStudio,
      fileSystem: fileSystem,
      operatingSystemUtils: operatingSystemUtils,
      platform: platform,
    );
    if (javaBinary == null) {
      globals.printTrace('Could not find java binary to get version.');
      return null;
    }
    final RunResult result = processUtils.runSync(
      <String>[javaBinary, '--version'],
      environment: sdkManagerEnv,
    );
    if (result.exitCode != 0) {
      globals.printTrace(
          'java --version failed: exitCode: ${result.exitCode} stdout: ${result.stdout} stderr: ${result.stderr}');
      return null;
    }
    return parseJavaVersion(result.stdout);
  }

  /// Extracts JDK version from the output of java --version.
  @visibleForTesting
  static String? parseJavaVersion(String rawVersionOutput) {
    // The contents that matter come in the format '11.0.18' or '1.8.0_202'.
    final RegExp jdkVersionRegex = RegExp(r'\d+\.\d+(\.\d+(?:_\d+)?)?');
    final Iterable<RegExpMatch> matches =
        jdkVersionRegex.allMatches(rawVersionOutput);
    if (matches.isEmpty) {
      globals.logger.printWarning(_formatJavaVersionWarning(rawVersionOutput));
      return null;
    }
    final String? versionString = matches.first.group(0);
    if (versionString == null || versionString.split('_').isEmpty) {
      globals.logger.printWarning(_formatJavaVersionWarning(rawVersionOutput));
      return null;
    }
    // Trim away _d+ from versions 1.8 and below.
    return versionString.split('_').first;
  }

  /// A value that would be appropriate to use as JAVA_HOME.
  ///
  /// This method considers jdk in the following order:
  /// * the JDK bundled with Android Studio, if one is found;
  /// * the JAVA_HOME in the ambient environment, if set;
  String? get javaHome {
    return findJavaHome(
      androidStudio: globals.androidStudio,
      fileSystem: globals.fs,
      operatingSystemUtils: globals.os,
      platform: globals.platform,
    );
  }


  static String? findJavaHome({
    required AndroidStudio? androidStudio,
    required FileSystem fileSystem,
    required OperatingSystemUtils operatingSystemUtils,
    required Platform platform,
  }) {
    if (androidStudio?.javaPath != null) {
      globals.printTrace("Using Android Studio's java.");
      return androidStudio!.javaPath!;
    }

    final String? javaHomeEnv = platform.environment[javaHomeEnvironmentVariable];
    if (javaHomeEnv != null) {
      globals.printTrace('Using JAVA_HOME from environment valuables.');
      return javaHomeEnv;
    }
    return null;
  }

  /// Finds the java binary that is used for all operations across the tool.
  ///
  /// This comes from [findJavaHome] if that method returns non-null;
  /// otherwise, it gets from searching PATH.
  // TODO(andrewkolos): To prevent confusion when debugging Android-related
  // issues (see https://github.com/flutter/flutter/issues/122609 for an example),
  // this logic should be consistently followed by any Java-dependent operation
  // across the  the tool (building Android apps, interacting with the Android SDK, etc.).
  // Currently, this consistency is fragile since the logic used for building
  // Android apps exists independently of this method.
  // See https://github.com/flutter/flutter/issues/124252.
  static String? findJavaBinary({
    required AndroidStudio? androidStudio,
    required FileSystem fileSystem,
    required OperatingSystemUtils operatingSystemUtils,
    required Platform platform,
  }) {
    final String? javaHome = findJavaHome(
      androidStudio: androidStudio,
      fileSystem: fileSystem,
      operatingSystemUtils: operatingSystemUtils,
      platform: platform,
    );

    if (javaHome != null) {
      return fileSystem.path.join(javaHome, 'bin', 'java');
    }

    // Fallback to PATH based lookup.
    final String? pathJava = operatingSystemUtils.which(_javaExecutable)?.path;
    if (pathJava != null) {
      globals.printTrace('Using java from PATH.');
    } else {
      globals.printTrace('Could not find java path.');
    }
    return pathJava;
  }

  // Returns a user visible String that says the tool failed to parse
  // the version of java along with the output.
  static String _formatJavaVersionWarning(String javaVersionRaw) {
    return 'Could not parse java version from: \n'
        '$javaVersionRaw \n'
        'If there is a version please look for an existing bug '
        'https://github.com/flutter/flutter/issues/'
        ' and if one does not exist file a new issue.';
  }

  Map<String, String>? _sdkManagerEnv;

  /// Returns an environment with the Java folder added to PATH for use in calling
  /// Java-based Android SDK commands such as sdkmanager and avdmanager.
  Map<String, String> get sdkManagerEnv {
    if (_sdkManagerEnv == null) {
      // If we can locate Java, then add it to the path used to run the Android SDK manager.
      _sdkManagerEnv = <String, String>{};
      final String? javaBinary = findJavaBinary(
        androidStudio: globals.androidStudio,
        fileSystem: globals.fs,
        operatingSystemUtils: globals.os,
        platform: globals.platform,
      );
      if (javaBinary != null && globals.platform.environment['PATH'] != null) {
        _sdkManagerEnv!['PATH'] = globals.fs.path.dirname(javaBinary) +
                                  globals.os.pathVarSeparator +
                                  globals.platform.environment['PATH']!;
      }
    }
    return _sdkManagerEnv!;
  }

=======
>>>>>>> 12fccda5
  /// Returns the version of the Android SDK manager tool or null if not found.
  String? get sdkManagerVersion {
    if (sdkManagerPath == null || !globals.processManager.canRun(sdkManagerPath)) {
      throwToolExit(
        'Android sdkmanager not found. Update to the latest Android SDK and ensure that '
        'the cmdline-tools are installed to resolve this.'
      );
    }
    final RunResult result = globals.processUtils.runSync(
      <String>[sdkManagerPath!, '--version'],
      environment: _java?.environment,
    );
    if (result.exitCode != 0) {
      globals.printTrace('sdkmanager --version failed: exitCode: ${result.exitCode} stdout: ${result.stdout} stderr: ${result.stderr}');
      return null;
    }
    return result.stdout.trim();
  }

  @override
  String toString() => 'AndroidSdk: $directory';
}

class AndroidSdkVersion implements Comparable<AndroidSdkVersion> {
  AndroidSdkVersion._(
    this.sdk, {
    required this.sdkLevel,
    required this.platformName,
    required this.buildToolsVersion,
    required FileSystem fileSystem,
  }) : _fileSystem = fileSystem;

  final AndroidSdk sdk;
  final int sdkLevel;
  final String platformName;
  final Version buildToolsVersion;

  final FileSystem _fileSystem;

  String get buildToolsVersionName => buildToolsVersion.toString();

  String get androidJarPath => getPlatformsPath('android.jar');

  /// Return the path to the android application package tool.
  ///
  /// This is used to dump the xml in order to launch built android applications.
  ///
  /// See also:
  ///   * [AndroidApk.fromApk], which depends on this to determine application identifiers.
  String get aaptPath => getBuildToolsPath('aapt');

  List<String> validateSdkWellFormed() {
    final String? existsAndroidJarPath = _exists(androidJarPath);
    if (existsAndroidJarPath != null) {
      return <String>[existsAndroidJarPath];
    }

    final String? canRunAaptPath = _canRun(aaptPath);
    if (canRunAaptPath != null) {
      return <String>[canRunAaptPath];
    }

    return <String>[];
  }

  String getPlatformsPath(String itemName) {
    return sdk.directory.childDirectory('platforms').childDirectory(platformName).childFile(itemName).path;
  }

  String getBuildToolsPath(String binaryName) {
    return sdk.directory.childDirectory('build-tools').childDirectory(buildToolsVersionName).childFile(binaryName).path;
  }

  @override
  int compareTo(AndroidSdkVersion other) => sdkLevel - other.sdkLevel;

  @override
  String toString() => '[${sdk.directory}, SDK version $sdkLevel, build-tools $buildToolsVersionName]';

  String? _exists(String path) {
    if (!_fileSystem.isFileSync(path)) {
      return 'Android SDK file not found: $path.';
    }
    return null;
  }

  String? _canRun(String path) {
    if (!globals.processManager.canRun(path)) {
      return 'Android SDK file not found: $path.';
    }
    return null;
  }
}<|MERGE_RESOLUTION|>--- conflicted
+++ resolved
@@ -38,12 +38,6 @@
     reinitialize();
   }
 
-<<<<<<< HEAD
-  static const String javaHomeEnvironmentVariable = 'JAVA_HOME';
-  static const String _javaExecutable = 'java';
-
-=======
->>>>>>> 12fccda5
   /// The Android SDK root directory.
   final Directory directory;
 
@@ -414,165 +408,6 @@
     return null;
   }
 
-<<<<<<< HEAD
-  /// Returns the version of java in the format \d(.\d)+(.\d)+
-  /// Returns null if version not found.
-  String? getJavaVersion({
-    required AndroidStudio? androidStudio,
-    required FileSystem fileSystem,
-    required OperatingSystemUtils operatingSystemUtils,
-    required Platform platform,
-    required ProcessUtils processUtils,
-  }) {
-    final String? javaBinary = findJavaBinary(
-      androidStudio: androidStudio,
-      fileSystem: fileSystem,
-      operatingSystemUtils: operatingSystemUtils,
-      platform: platform,
-    );
-    if (javaBinary == null) {
-      globals.printTrace('Could not find java binary to get version.');
-      return null;
-    }
-    final RunResult result = processUtils.runSync(
-      <String>[javaBinary, '--version'],
-      environment: sdkManagerEnv,
-    );
-    if (result.exitCode != 0) {
-      globals.printTrace(
-          'java --version failed: exitCode: ${result.exitCode} stdout: ${result.stdout} stderr: ${result.stderr}');
-      return null;
-    }
-    return parseJavaVersion(result.stdout);
-  }
-
-  /// Extracts JDK version from the output of java --version.
-  @visibleForTesting
-  static String? parseJavaVersion(String rawVersionOutput) {
-    // The contents that matter come in the format '11.0.18' or '1.8.0_202'.
-    final RegExp jdkVersionRegex = RegExp(r'\d+\.\d+(\.\d+(?:_\d+)?)?');
-    final Iterable<RegExpMatch> matches =
-        jdkVersionRegex.allMatches(rawVersionOutput);
-    if (matches.isEmpty) {
-      globals.logger.printWarning(_formatJavaVersionWarning(rawVersionOutput));
-      return null;
-    }
-    final String? versionString = matches.first.group(0);
-    if (versionString == null || versionString.split('_').isEmpty) {
-      globals.logger.printWarning(_formatJavaVersionWarning(rawVersionOutput));
-      return null;
-    }
-    // Trim away _d+ from versions 1.8 and below.
-    return versionString.split('_').first;
-  }
-
-  /// A value that would be appropriate to use as JAVA_HOME.
-  ///
-  /// This method considers jdk in the following order:
-  /// * the JDK bundled with Android Studio, if one is found;
-  /// * the JAVA_HOME in the ambient environment, if set;
-  String? get javaHome {
-    return findJavaHome(
-      androidStudio: globals.androidStudio,
-      fileSystem: globals.fs,
-      operatingSystemUtils: globals.os,
-      platform: globals.platform,
-    );
-  }
-
-
-  static String? findJavaHome({
-    required AndroidStudio? androidStudio,
-    required FileSystem fileSystem,
-    required OperatingSystemUtils operatingSystemUtils,
-    required Platform platform,
-  }) {
-    if (androidStudio?.javaPath != null) {
-      globals.printTrace("Using Android Studio's java.");
-      return androidStudio!.javaPath!;
-    }
-
-    final String? javaHomeEnv = platform.environment[javaHomeEnvironmentVariable];
-    if (javaHomeEnv != null) {
-      globals.printTrace('Using JAVA_HOME from environment valuables.');
-      return javaHomeEnv;
-    }
-    return null;
-  }
-
-  /// Finds the java binary that is used for all operations across the tool.
-  ///
-  /// This comes from [findJavaHome] if that method returns non-null;
-  /// otherwise, it gets from searching PATH.
-  // TODO(andrewkolos): To prevent confusion when debugging Android-related
-  // issues (see https://github.com/flutter/flutter/issues/122609 for an example),
-  // this logic should be consistently followed by any Java-dependent operation
-  // across the  the tool (building Android apps, interacting with the Android SDK, etc.).
-  // Currently, this consistency is fragile since the logic used for building
-  // Android apps exists independently of this method.
-  // See https://github.com/flutter/flutter/issues/124252.
-  static String? findJavaBinary({
-    required AndroidStudio? androidStudio,
-    required FileSystem fileSystem,
-    required OperatingSystemUtils operatingSystemUtils,
-    required Platform platform,
-  }) {
-    final String? javaHome = findJavaHome(
-      androidStudio: androidStudio,
-      fileSystem: fileSystem,
-      operatingSystemUtils: operatingSystemUtils,
-      platform: platform,
-    );
-
-    if (javaHome != null) {
-      return fileSystem.path.join(javaHome, 'bin', 'java');
-    }
-
-    // Fallback to PATH based lookup.
-    final String? pathJava = operatingSystemUtils.which(_javaExecutable)?.path;
-    if (pathJava != null) {
-      globals.printTrace('Using java from PATH.');
-    } else {
-      globals.printTrace('Could not find java path.');
-    }
-    return pathJava;
-  }
-
-  // Returns a user visible String that says the tool failed to parse
-  // the version of java along with the output.
-  static String _formatJavaVersionWarning(String javaVersionRaw) {
-    return 'Could not parse java version from: \n'
-        '$javaVersionRaw \n'
-        'If there is a version please look for an existing bug '
-        'https://github.com/flutter/flutter/issues/'
-        ' and if one does not exist file a new issue.';
-  }
-
-  Map<String, String>? _sdkManagerEnv;
-
-  /// Returns an environment with the Java folder added to PATH for use in calling
-  /// Java-based Android SDK commands such as sdkmanager and avdmanager.
-  Map<String, String> get sdkManagerEnv {
-    if (_sdkManagerEnv == null) {
-      // If we can locate Java, then add it to the path used to run the Android SDK manager.
-      _sdkManagerEnv = <String, String>{};
-      final String? javaBinary = findJavaBinary(
-        androidStudio: globals.androidStudio,
-        fileSystem: globals.fs,
-        operatingSystemUtils: globals.os,
-        platform: globals.platform,
-      );
-      if (javaBinary != null && globals.platform.environment['PATH'] != null) {
-        _sdkManagerEnv!['PATH'] = globals.fs.path.dirname(javaBinary) +
-                                  globals.os.pathVarSeparator +
-                                  globals.platform.environment['PATH']!;
-      }
-    }
-    return _sdkManagerEnv!;
-  }
-
-=======
->>>>>>> 12fccda5
   /// Returns the version of the Android SDK manager tool or null if not found.
   String? get sdkManagerVersion {
     if (sdkManagerPath == null || !globals.processManager.canRun(sdkManagerPath)) {
