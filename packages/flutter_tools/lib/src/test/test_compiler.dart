// Copyright 2014 The Flutter Authors. All rights reserved.
// Use of this source code is governed by a BSD-style license that can be
// found in the LICENSE file.



import 'dart:async';

import 'package:meta/meta.dart';

import '../artifacts.dart';
import '../base/file_system.dart';
import '../base/platform.dart';
import '../build_info.dart';
import '../bundle.dart';
import '../compile.dart';
import '../flutter_plugins.dart';
import '../globals.dart' as globals;
import '../linux/native_assets.dart';
import '../macos/native_assets.dart';
import '../native_assets.dart';
import '../project.dart';
import '../windows/native_assets.dart';
import 'test_time_recorder.dart';

/// A request to the [TestCompiler] for recompilation.
class CompilationRequest {
  CompilationRequest(this.mainUri, this.result);

  Uri mainUri;
  Completer<String?> result;
}

/// A frontend_server wrapper for the flutter test runner.
///
/// This class is a wrapper around compiler that allows multiple isolates to
/// enqueue compilation requests, but ensures only one compilation at a time.
class TestCompiler {
  /// Creates a new [TestCompiler] which acts as a frontend_server proxy.
  ///
  /// [trackWidgetCreation] configures whether the kernel transform is applied
  /// to the output. This also changes the output file to include a '.track`
  /// extension.
  ///
  /// [flutterProject] is the project for which we are running tests.
  ///
  /// If [precompiledDillPath] is passed, it will be used to initialize the
  /// compiler.
  ///
  /// If [testTimeRecorder] is passed, times will be recorded in it.
  TestCompiler(
    this.buildInfo,
    this.flutterProject,
    { String? precompiledDillPath, this.testTimeRecorder }
  ) : testFilePath = precompiledDillPath ?? globals.fs.path.join(
        flutterProject!.directory.path,
        getBuildDirectory(),
        'test_cache',
        getDefaultCachedKernelPath(
          trackWidgetCreation: buildInfo.trackWidgetCreation,
          dartDefines: buildInfo.dartDefines,
          extraFrontEndOptions: buildInfo.extraFrontEndOptions,
        )),
       shouldCopyDillFile = precompiledDillPath == null {
    // Compiler maintains and updates single incremental dill file.
    // Incremental compilation requests done for each test copy that file away
    // for independent execution.
    final Directory outputDillDirectory = globals.fs.systemTempDirectory.createTempSync('flutter_test_compiler.');
    outputDill = outputDillDirectory.childFile('output.dill');
    globals.printTrace('Compiler will use the following file as its incremental dill file: ${outputDill.path}');
    globals.printTrace('Listening to compiler controller...');
    compilerController.stream.listen(_onCompilationRequest, onDone: () {
      globals.printTrace('Deleting ${outputDillDirectory.path}...');
      outputDillDirectory.deleteSync(recursive: true);
    });
  }

  final StreamController<CompilationRequest> compilerController = StreamController<CompilationRequest>();
  final List<CompilationRequest> compilationQueue = <CompilationRequest>[];
  final FlutterProject? flutterProject;
  final BuildInfo buildInfo;
  final String testFilePath;
  final bool shouldCopyDillFile;
  final TestTimeRecorder? testTimeRecorder;


  ResidentCompiler? compiler;
  late File outputDill;

  Future<String?> compile(Uri mainDart) {
    final Completer<String?> completer = Completer<String?>();
    if (compilerController.isClosed) {
      return Future<String?>.value();
    }
    compilerController.add(CompilationRequest(mainDart, completer));
    return completer.future;
  }

  Future<void> _shutdown() async {
    // Check for null in case this instance is shut down before the
    // lazily-created compiler has been created.
    if (compiler != null) {
      await compiler!.shutdown();
      compiler = null;
    }
  }

  Future<void> dispose() async {
    await compilerController.close();
    await _shutdown();
  }

  /// Create the resident compiler used to compile the test.
  @visibleForTesting
  Future<ResidentCompiler?> createCompiler() async {
    final ResidentCompiler residentCompiler = ResidentCompiler(
      globals.artifacts!.getArtifactPath(Artifact.flutterPatchedSdkPath),
      artifacts: globals.artifacts!,
      logger: globals.logger,
      processManager: globals.processManager,
      buildMode: buildInfo.mode,
      trackWidgetCreation: buildInfo.trackWidgetCreation,
      initializeFromDill: testFilePath,
      dartDefines: buildInfo.dartDefines,
      packagesPath: buildInfo.packagesPath,
      extraFrontEndOptions: buildInfo.extraFrontEndOptions,
      platform: globals.platform,
      testCompilation: true,
      fileSystem: globals.fs,
      fileSystemRoots: buildInfo.fileSystemRoots,
      fileSystemScheme: buildInfo.fileSystemScheme,
    );
    return residentCompiler;
  }

  // Handle a compilation request.
  Future<void> _onCompilationRequest(CompilationRequest request) async {
    final bool isEmpty = compilationQueue.isEmpty;
    compilationQueue.add(request);
    // Only trigger processing if queue was empty - i.e. no other requests
    // are currently being processed. This effectively enforces "one
    // compilation request at a time".
    if (!isEmpty) {
      return;
    }
    while (compilationQueue.isNotEmpty) {
      final CompilationRequest request = compilationQueue.first;
      globals.printTrace('Compiling ${request.mainUri}');
      final Stopwatch compilerTime = Stopwatch()..start();
      final Stopwatch? testTimeRecorderStopwatch = testTimeRecorder?.start(TestTimePhases.Compile);
      bool firstCompile = false;
      if (compiler == null) {
        compiler = await createCompiler();
        firstCompile = true;
      }

      final List<Uri> invalidatedRegistrantFiles = <Uri>[];
      if (flutterProject != null) {
        // Update the generated registrant to use the test target's main.
        final String mainUriString = buildInfo.packageConfig.toPackageUri(request.mainUri)?.toString()
          ?? request.mainUri.toString();
        await generateMainDartWithPluginRegistrant(
          flutterProject!,
          buildInfo.packageConfig,
          mainUriString,
          globals.fs.file(request.mainUri),
        );
        invalidatedRegistrantFiles.add(flutterProject!.dartPluginRegistrant.absolute.uri);
      }

      Uri? nativeAssetsYaml;
<<<<<<< HEAD
      final Uri projectUri = FlutterProject.current().directory.uri;
      final NativeAssetsBuildRunner buildRunner = NativeAssetsBuildRunnerImpl(
        projectUri,
        buildInfo.packageConfig,
        globals.fs,
        globals.logger,
      );
      if (globals.platform.isMacOS) {
        (nativeAssetsYaml, _) = await buildNativeAssetsMacOS(
          buildMode: BuildMode.debug,
          projectUri: projectUri,
          flutterTester: true,
          fileSystem: globals.fs,
          buildRunner: buildRunner,
        );
      } else if (globals.platform.isLinux) {
        (nativeAssetsYaml, _) = await buildNativeAssetsLinux(
          buildMode: BuildMode.debug,
          projectUri: projectUri,
          flutterTester: true,
          fileSystem: globals.fs,
          buildRunner: buildRunner,
        );
      } else if (globals.platform.isWindows) {
        (nativeAssetsYaml, _) = await buildNativeAssetsWindows(
          buildMode: BuildMode.debug,
          projectUri: projectUri,
          flutterTester: true,
          fileSystem: globals.fs,
          buildRunner: buildRunner,
        );
=======
      if (!buildInfo.buildNativeAssets) {
        nativeAssetsYaml = null;
>>>>>>> 8fa139b1
      } else {
        final Uri projectUri = FlutterProject.current().directory.uri;
        final NativeAssetsBuildRunner buildRunner = NativeAssetsBuildRunnerImpl(
          projectUri,
          buildInfo.packageConfig,
          globals.fs,
          globals.logger,
        );
        if (globals.platform.isMacOS) {
          (nativeAssetsYaml, _) = await buildNativeAssetsMacOS(
            buildMode: buildInfo.mode,
            projectUri: projectUri,
            flutterTester: true,
            fileSystem: globals.fs,
            buildRunner: buildRunner,
          );
        } else if (globals.platform.isLinux) {
          (nativeAssetsYaml, _) = await buildNativeAssetsLinux(
            buildMode: buildInfo.mode,
            projectUri: projectUri,
            flutterTester: true,
            fileSystem: globals.fs,
            buildRunner: buildRunner,
          );
        } else {
          await ensureNoNativeAssetsOrOsIsSupported(
            projectUri,
            const LocalPlatform().operatingSystem,
            globals.fs,
            buildRunner,
          );
        }
      }

      final CompilerOutput? compilerOutput = await compiler!.recompile(
        request.mainUri,
        <Uri>[request.mainUri, ...invalidatedRegistrantFiles],
        outputPath: outputDill.path,
        packageConfig: buildInfo.packageConfig,
        projectRootPath: flutterProject?.directory.absolute.path,
        checkDartPluginRegistry: true,
        fs: globals.fs,
        nativeAssetsYaml: nativeAssetsYaml,
      );
      final String? outputPath = compilerOutput?.outputFilename;

      // In case compiler didn't produce output or reported compilation
      // errors, pass [null] upwards to the consumer and shutdown the
      // compiler to avoid reusing compiler that might have gotten into
      // a weird state.
      if (outputPath == null || compilerOutput!.errorCount > 0) {
        request.result.complete();
        await _shutdown();
      } else {
        if (shouldCopyDillFile) {
          final String path = request.mainUri.toFilePath(windows: globals.platform.isWindows);
          final File outputFile = globals.fs.file(outputPath);
          final File kernelReadyToRun = await outputFile.copy('$path.dill');
          final File testCache = globals.fs.file(testFilePath);
          if (firstCompile || !testCache.existsSync() || (testCache.lengthSync() < outputFile.lengthSync())) {
            // The idea is to keep the cache file up-to-date and include as
            // much as possible in an effort to re-use as many packages as
            // possible.
            if (!testCache.parent.existsSync()) {
              testCache.parent.createSync(recursive: true);
            }
            await outputFile.copy(testFilePath);
          }
          request.result.complete(kernelReadyToRun.path);
        } else {
          request.result.complete(outputPath);
        }
        compiler!.accept();
        compiler!.reset();
      }
      globals.printTrace('Compiling ${request.mainUri} took ${compilerTime.elapsedMilliseconds}ms');
      testTimeRecorder?.stop(TestTimePhases.Compile, testTimeRecorderStopwatch!);
      // Only remove now when we finished processing the element
      compilationQueue.removeAt(0);
    }
  }
}<|MERGE_RESOLUTION|>--- conflicted
+++ resolved
@@ -169,42 +169,8 @@
       }
 
       Uri? nativeAssetsYaml;
-<<<<<<< HEAD
-      final Uri projectUri = FlutterProject.current().directory.uri;
-      final NativeAssetsBuildRunner buildRunner = NativeAssetsBuildRunnerImpl(
-        projectUri,
-        buildInfo.packageConfig,
-        globals.fs,
-        globals.logger,
-      );
-      if (globals.platform.isMacOS) {
-        (nativeAssetsYaml, _) = await buildNativeAssetsMacOS(
-          buildMode: BuildMode.debug,
-          projectUri: projectUri,
-          flutterTester: true,
-          fileSystem: globals.fs,
-          buildRunner: buildRunner,
-        );
-      } else if (globals.platform.isLinux) {
-        (nativeAssetsYaml, _) = await buildNativeAssetsLinux(
-          buildMode: BuildMode.debug,
-          projectUri: projectUri,
-          flutterTester: true,
-          fileSystem: globals.fs,
-          buildRunner: buildRunner,
-        );
-      } else if (globals.platform.isWindows) {
-        (nativeAssetsYaml, _) = await buildNativeAssetsWindows(
-          buildMode: BuildMode.debug,
-          projectUri: projectUri,
-          flutterTester: true,
-          fileSystem: globals.fs,
-          buildRunner: buildRunner,
-        );
-=======
       if (!buildInfo.buildNativeAssets) {
         nativeAssetsYaml = null;
->>>>>>> 8fa139b1
       } else {
         final Uri projectUri = FlutterProject.current().directory.uri;
         final NativeAssetsBuildRunner buildRunner = NativeAssetsBuildRunnerImpl(
@@ -223,6 +189,14 @@
           );
         } else if (globals.platform.isLinux) {
           (nativeAssetsYaml, _) = await buildNativeAssetsLinux(
+            buildMode: buildInfo.mode,
+            projectUri: projectUri,
+            flutterTester: true,
+            fileSystem: globals.fs,
+            buildRunner: buildRunner,
+          );
+        } else if (globals.platform.isWindows) {
+          (nativeAssetsYaml, _) = await buildNativeAssetsWindows(
             buildMode: buildInfo.mode,
             projectUri: projectUri,
             flutterTester: true,
